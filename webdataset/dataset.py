#
# Copyright (c) 2017-2021 NVIDIA CORPORATION. All rights reserved.
# This file is part of the WebDataset library.
# See the LICENSE file for licensing terms (BSD-style).
#


"""Train PyTorch models directly from POSIX tar archive.

Code works locally or over HTTP connections.
"""

import itertools as itt
import os
import sys
import random

import braceexpand

from . import autodecode, dbcache, iterators, shardcache, tariterators, utils
from .utils import lookup_sym, safe_eval
from .handlers import reraise_exception
from .pytorch import IterableDataset, DataLoader

default_cache_dir = os.path.expanduser(os.environ.get("WEBDATASET_CACHE", ""))
default_cache_name = lookup_sym(os.environ.get("WEBDATASET_CACHE_NAME", "shard_uuid"), ".shardcache".split())
default_cache_verbose = int(safe_eval(os.environ.get("WEBDATASET_CACHE_VERBOSE", "1")))
default_cache_size = int(float(safe_eval(os.environ.get("WEBDATASET_CACHE_SIZE", "1e15"))))


class Composable:
    """A mixin implementing composability of data pipelines."""

    def __init__(self):
        """Initialize the composable mixin."""
        super().__init__()

    def source_(self, source):
        """Set the source for this dataset.

        :param source: source dataset, should be an IterableDataset instance
        """
        self.source = source
        return self

    def then(self, f, *args, **kw):
        """Compose this processor with a new processor defined by a function.

        The function is of the form:

            def my_process(source, ...):
                for sample in source:
                    ...
                    result = ...
                    yield result
        """
        assert callable(f)
        assert "source" not in kw
        # print("Processor", args, kw)
        return Processor(self, f, *args, **kw)

    def compose(self, constructor, *args, **kw):
        """Compose this processor with another IterableDataset.

        The constructor should be of the form `__init__(self, source_dataset, ...)`
        """
        assert callable(constructor)
        return constructor(*args, **kw).source_(self)


class SimpleShardList(IterableDataset, Composable):
    """An iterable dataset yielding a list of urls."""

    def __init__(self, urls):
        """Iterate through the list of shards.

        :param urls: a list of URLs as a Python list or brace notation string
        """
        super().__init__()
        if isinstance(urls, str):
            urls = list(braceexpand.braceexpand(urls))
        else:
            urls = list(urls)
        self.urls = urls
        assert isinstance(self.urls[0], str)

    def __iter__(self):
        """Return an iterator over the shards."""
        for url in self.urls:
            yield dict(url=url)


class PytorchEnv:
    """A class encapsulating the PyTorch node/worker environment."""

    def __init__(self, group=None):
        """Initialize rank/worker information."""
        super().__init__()
        self.rank = None
        self.worker = None
        self.group = group
        self.update_env()

    def update_env(self):
        """Update information about node and worker environment.

        This code is written this way because the torch.distributed info is
        available only in the environment where the loader is created.
        This class retains that environment info when it is serialized.
        """
        import torch
        import torch.distributed
        from . import gopen
        import socket

        self.nodeinfo = (socket.gethostname(), os.getpid())

        if self.rank is None:
            if torch.distributed.is_available() and torch.distributed.is_initialized():
                group = self.group or torch.distributed.group.WORLD
                self.rank = torch.distributed.get_rank(group=group), torch.distributed.get_world_size(
                    group=group
                )

        if self.worker is None:
            worker_info = torch.utils.data.get_worker_info()
            if worker_info is not None:
                self.worker = worker_info.id, worker_info.num_workers

        gopen.info["nodeinfo"] = self.nodeinfo
        gopen.info["rank"], gopen.info["size"] = self.rank or (-1, -1)
        gopen.info["worker_id"], gopen.info["num_workers"] = self.worker or (-1, -1)


class PytorchShardList(IterableDataset, Composable, PytorchEnv):
    """An iterable dataset yielding a list of urls.

    This understands the PyTorch distributed and worker APIs and splits shards
    accordingly.
    """

    def __init__(
        self,
        urls,
        epoch_shuffle=False,
        shuffle=False,
        split_by_worker=True,
        split_by_node=True,
        verbose=False,
    ):
        """Create a ShardList.

        :param urls: a list of URLs as a Python list or brace notation string
        :param shuffle: shuffle samples before iterating
        :param split_by_node: split shards by node if True
        :param split_by_worker: split shards by worker if True
        :param group: group used for determining rank/world_size

        If WDS_SHUFFLE is in the environment, it is used for shuffling shards prior
        to splitting; this assigns different shards to different nodes on each epoch.
        """
        super().__init__()

        self.verbose = verbose
        if self.verbose:
            print("PytorchShardList init")
        self.epoch = 0
        self.epoch_shuffle = epoch_shuffle
        self.shuffle = shuffle
        if isinstance(urls, str):
            urls = list(braceexpand.braceexpand(urls))
        else:
            urls = list(urls)
        self.urls = list(urls)
        assert isinstance(self.urls[0], str)
        self.split_by_worker = split_by_worker
        self.split_by_node = split_by_node

    def __iter__(self):
        """Return an iterator over the shards."""
        self.epoch += 1
        self.update_env()
        urls = self.urls.copy()
        if self.epoch_shuffle:
            if "WDS_EPOCH" not in os.environ:
                raise ValueError(
                    "when specifying epoch_shuffle, you must provide the epoch in the WDS_EPOCH environment variable"
                )
            epoch = int(os.environ["WDS_EPOCH"])
            if self.verbose:
                print(f"PytorchShardList epochshuffle {epoch}")
            random.Random(epoch).shuffle(urls)
        if self.split_by_node:
            rank, world = self.rank or (0, 1)
            if self.verbose:
                print(f"PytorchShardList rank {rank} of {world}")
            urls = urls[rank::world]
        if self.split_by_worker:
            worker, nworkers = self.worker or (0, 1)
            if self.verbose:
                print(f"PytorchShardList worker {worker} of {nworkers}")
            urls = urls[worker::nworkers]
        if self.shuffle:
            random.Random(self.epoch + 17).shuffle(urls)
        if self.verbose:
            print(f"PytorchShardList got {len(urls)} urls")
        for url in urls:
            yield dict(url=url, worker=str(self.worker), rank=str(self.rank), nodeinfo=str(self.nodeinfo))


class ResampledShards(IterableDataset, Composable):
    """An iterable dataset yielding a list of urls."""

    def __init__(
        self,
        urls,
        nshards=sys.maxsize,
    ):
        """Sample shards from the shard list with replacement.

        :param urls: a list of URLs as a Python list or brace notation string
        """
        super().__init__()
        if isinstance(urls, str):
            urls = list(braceexpand.braceexpand(urls))
        else:
            urls = list(urls)
        self.urls = urls
        self.nshards = nshards
        assert isinstance(self.urls[0], str)

    def __iter__(self):
        """Return an iterator over the shards."""
        for _ in range(self.nshards):
            yield dict(url=random.choice(self.urls))


class Shorthands:
    """A convenient set of shorthands for common data transformations."""

    def batched(self, batchsize, collation_fn=iterators.default_collation_fn, partial=True):
        """Compute batches for the given dataset.

        :param batchsize: desired batchsize
        :param collation_fn: collation function to turn list of objects into batches
        :param partial: return partial batches
        """
        return self.then(iterators.batched, batchsize=batchsize, collation_fn=collation_fn, partial=partial)

    def unbatched(self):
        """Take a stream of batches and turn it back into a stream of samples."""
        return self.then(iterators.unbatched)

    def shuffle(self, size, **kw):
        """Shuffle the dataset using an internal shuffle buffer.

        This will buffer up `initial` samples. Then it will add new samples to
        the internal buffer and return random samples from the buffer, simultaneously
        filling up the buffer to the given size.

        Using initial < size will result in less initial randomness but faster
        startups.

        :param size: size of the shuffle buffer
        :param initial: buffer this many samples before yield training samples
        :param handler: The exception handling strategy.
        :param kw: other keywords for iterators.shuffle
        """
        if size < 1:
            return self
        return self.then(iterators.shuffle, size, **kw)

    def map(self, f, handler=reraise_exception):
        """Map a function over a stream of samples.

        This may be a tuple stream or a stream of dicts.

        :param f: The function to be mapped.
        :param handler: The exception handling strategy.
        """
        return self.then(iterators.map, f, handler=handler)

    def decode(
        self,
        *args,
        pre=None,
        post=None,
        only=None,
        handler=reraise_exception,
    ):
        """Decode samples.

        This is a special form of mapping over samples given as dicts.
        A list of all decoders is formed from `pre + args + post`.
        For each dict entry, the decoders on that list are invoked in sequence
        until one of them decodes the sample. That decoded value is then stored
        in the dictionary and the next dictionary entry is decoded.

        The `pre` and `post` decoder lists are set to common defaults (including `.gz` decoding).
        You can specify decoders for your application in the `args` argument.
        String arguments like "pil" are a shorthand for image decoder functions like
        `webdataset.imagehandler("pil")`. All other decoders must be specified as
        functions.

        :param args: list of decoder functions; a string like "pil" is a shorthand for common image decoders
        :param pre: a list of decoder functions that is always carried out before args
        :param post: a list of decoder functions that is always carried out after args
        :param only: limit decoding to the list of these fields
        :param handler: exception handler
        """
        # for backwards compatibility
        handlers = [autodecode.ImageHandler(h) if isinstance(h, str) else h for h in args]
        decoder = autodecode.Decoder(handlers, pre=pre, post=post, only=only)
        return self.map(decoder, handler=handler)

    def rename(self, handler=reraise_exception, **kw):
        """Rename fields in a dictionary based sample.

        This works on dictionary input streams. A keyword argument like
        `new="old"` renames extension/key "old" to "new".

        :param handler: exception handler
        :param kw: list of renames
        """
        return self.then(iterators.rename, handler=handler, _kwa=kw)

    def map_dict(self, handler=reraise_exception, **kw):
        """Map the fields of a dictionary.

        :param handler: exeption handler
        :param kw: list of key=function mappers
        """
        return self.then(iterators.map_dict, handler=handler, _kwa=kw)

    def select(self, predicate, **kw):
        """Select samples matching some predicate.

        :param predicate: predicate used to select samples
        """
        return self.then(iterators.select, predicate, _kwa=kw)

    def to_tuple(self, *args, handler=reraise_exception):
        """Convert a dictionary-based sample to a tuple.

        Field names to be extracted can be specified as a Python list
        or as a string. "__key__ jpg;png cls" will extract a triple, with the
        first entry being the key, the second being a JPEG or PNG image, and
        the third being the contents of the cls file.

        :param args: field names
        :param handler: exception handler
        """
        return self.then(iterators.to_tuple, *args, handler=handler)

    def map_tuple(self, *args, handler=reraise_exception):
        """Map a tuple.

        :param args: List of functions corresponding to the fields of the tuple.
        :param handler: exception handler
        """
        return self.then(iterators.map_tuple, *args, handler=handler)

    def dbcache(self, fname, size):
        """Cache training samples in an SQLite database.

        This is useful for testing and for running validation tests.

        :param fname: filename for the sqlite database
        :param size: number of samples to be cached
        """
        return self.compose(dbcache.DBCache, fname, size)

    def associate(self, associator):
        """Slice the stream of training samples.

        Associates information from the associator with the current sample.
        The associator should either be a function or a hash table. It is
        invoked with the sample key as an argument and must return a dictionary
        of information that is merged with the sample.

        :param associator: callable or dictionary-like object
        """
        return self.then(iterators.associate, associator)

    def slice(self, *args):
        """Slice the stream of training samples.

        This takes the usual islice arguments of ([start], stop, [step])

        :param args: arguments to itertools.islice
        """
        if len(args) == 0:
            return self
        start = 0
        stop = sys.maxsize
        step = 1
        if len(args) == 1:
            (stop,) = args
        elif len(args) == 2:
            start, stop = args
        elif len(args) == 3:
            start, stop, step = args
        result = self.then(itt.islice, *args)
        return result

    def rsample(self, p=0.5):
        """Randomly subsample a stream of samples.

        :param args: probability of including a sample in the output stream.
        """
        return self.then(iterators.rsample, p)

    def repeat(
        self,
        nepochs=None,
        nbatches=None,
    ):
        """Repeat samples from the source dataset iterator.

        With no arguments, repeat infinitely.

        :param nepochs: maximum number of epochs
        :param nbatches: maximum number of batches
        """
        from .extradatasets import Repeatedly

        return self.compose(
            Repeatedly,
            nepochs=nepochs,
            nbatches=nbatches,
        )

    def with_epoch(self, length):
        from .extradatasets import ChoppedDataset
        return ChoppedDataset(self, length)

    def with_length(self, length):
        """Return an IterableDataset with a __len__ method."""
        from .extradatasets import FakeLength
        return FakeLength(self, length)

    def ddp_equalize(self, length):
        """Equalize number of training samples in DistributedDataParallel training.

        Torch's DistributedDataParallel requires the same number of samples in
        all participating compute nodes.

        Use with `loader = loader.ddp_equalize(number_of_batches)`


        You need to specify the number of batches you want to equalize to.
        This is usually the number of samples in the dataset divided by the batch size.

        :param length: number of batches in the dataset
        """
        import torch.distributed

        world_size = 1
        if torch.distributed.is_initialized():
            world_size = torch.distributed.get_world_size()
        numbatches = length // world_size
        result = self.repeat(sys.maxsize).slice(numbatches)
        result.length = numbatches
        return result


class Processor(IterableDataset, Composable, Shorthands):
    """A class that turns a function into an IterableDataset."""

    def __init__(self, source, f, *args, _kwa={}, **kw):
        """Create a processor.

        The function should take an iterator as an argument and yield
        processed samples. The function is invoked as `f(source, *args, **kw)`.

        :param source: source dataset, an IterableDataset
        :param f: function implementing the processor
        :param args: extra arguments to the processor after the source iterator
        :param _kwa: keyword arguments
        :param kw: extra keyword arguments
        """
        super().__init__()
        assert callable(f)
        self.source = source
        self.f = f
        self.args = args
        self.kw = dict(_kwa)
        self.kw.update(kw)

    def source_(self, source):
        """Set the source dataset.

        :param source: source dataset
        """
        self.source = source
        return self

    def __iter__(self):
        """Return an iterator over the source dataset processed by the given function."""
        assert self.source is not None, f"must set source before calling iter {self.f} {self.args} {self.kw}"
        assert callable(self.f), self.f
        return self.f(iter(self.source), *self.args, **self.kw)


def WebDataset(
    urls,
    cache_dir=default_cache_dir,
    cache_size=default_cache_size,
    cache_name=default_cache_name,
    cache_verbose=default_cache_verbose,
    handler=reraise_exception,
<<<<<<< HEAD
    length=None,
    repeat=False,
=======
    warn_empty=True,
>>>>>>> 1f46dc51
):
    """Return a pipeline for WebDataset-style data files.

    This is a convenience function for constructing a partial pipeline
    that reads from a set of sharded tar files, extracts the individual
    files, and groups them together into samples (dictionaries).

    You can use all the methods from `Composable` (`then`, `compose`) and
    from `Shorthands` (`batched`, `unbatched`, `decode`, `shuffle`, etc.)
    on the result.

    The recommended way of specifying novel ways of splitting shards is
    via writing a new shardlist class.

    :param urls: the source URLs: a string, a list, or an IterableDataset
    :param handler: an error handler
    :param cache_dir: when set, caches shards in this directory
    :param cache_size: when set, specifies a maximum size for the shard cache
    :param cache_name: when set, specifies how shards should be named in the cache
    :param cache_verbose: when set, prints information about caching
    :param repeat: repeat infinitely if True
    """
    if not isinstance(urls, IterableDataset):
        result = PytorchShardList(urls)
    result = result.then(tariterators.url_opener, handler=handler)
    if cache_dir != "":
        result = result.then(
            shardcache.cache_shards,
            cache_dir=cache_dir,
            cache_size=cache_size,
            cache_name=cache_name,
            verbose=cache_verbose,
        )
<<<<<<< HEAD
    result = result.then(tariterators.tar_file_expander, length=None, handler=handler)
    result = result.then(tariterators.group_by_keys, length=length)
    if repeat:
        result = result.repeat()
=======
    result = result.then(tariterators.tar_file_expander, handler=handler)
    result = result.then(tariterators.group_by_keys)
>>>>>>> 1f46dc51
    return result

def WebLoader(*args, **kw):
    """Return a small wrapper around torch.utils.data.DataLoader.

    This wrapper works identically to the original `DataLoader`, but adds
    alls the convenience functions and filters for WebDataset.

    You can use all the methods from `Composable` (`then`, `compose`) and
    from `Shorthands` (`batched`, `unbatched`, `decode`, `shuffle`, etc.)
    on the result.

    :param args: forwarded to `DataLoader`
    :param kw: forwarded to `DataLoader`
    """
    return Processor(DataLoader(*args, **kw), utils.identity)<|MERGE_RESOLUTION|>--- conflicted
+++ resolved
@@ -509,12 +509,7 @@
     cache_name=default_cache_name,
     cache_verbose=default_cache_verbose,
     handler=reraise_exception,
-<<<<<<< HEAD
-    length=None,
     repeat=False,
-=======
-    warn_empty=True,
->>>>>>> 1f46dc51
 ):
     """Return a pipeline for WebDataset-style data files.
 
@@ -539,6 +534,10 @@
     """
     if not isinstance(urls, IterableDataset):
         result = PytorchShardList(urls)
+    elif isinstance(urls, Composable):
+        result = urls
+    else:
+        result = Composable().source_(urls)
     result = result.then(tariterators.url_opener, handler=handler)
     if cache_dir != "":
         result = result.then(
@@ -548,15 +547,10 @@
             cache_name=cache_name,
             verbose=cache_verbose,
         )
-<<<<<<< HEAD
-    result = result.then(tariterators.tar_file_expander, length=None, handler=handler)
-    result = result.then(tariterators.group_by_keys, length=length)
+    result = result.then(tariterators.tar_file_expander, handler=handler)
+    result = result.then(tariterators.group_by_keys)
     if repeat:
         result = result.repeat()
-=======
-    result = result.then(tariterators.tar_file_expander, handler=handler)
-    result = result.then(tariterators.group_by_keys)
->>>>>>> 1f46dc51
     return result
 
 def WebLoader(*args, **kw):
